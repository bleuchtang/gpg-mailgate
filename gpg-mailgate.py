#!/usr/bin/python

from ConfigParser import RawConfigParser
from email.mime.base import MIMEBase
import email
import email.message
import re
import GnuPG
import smtplib
import sys

def appendLog(msg):
	if cfg.has_key('logging') and cfg['logging'].has_key('file'):
		log = open(cfg['logging']['file'], 'a')
		log.write(msg + "\n")
		log.close()

# Read configuration from /etc/gpg-mailgate.conf
_cfg = RawConfigParser()
_cfg.read('/etc/gpg-mailgate.conf')
cfg = dict()
for sect in _cfg.sections():
	cfg[sect] = dict()
	for (name, value) in _cfg.items(sect):
		cfg[sect][name] = value

# Read e-mail from stdin
raw = sys.stdin.read()
raw_message = email.message_from_string( raw )
from_addr = raw_message['From']
to_addrs = sys.argv[1:]
<<<<<<< HEAD
=======

encrypted_to_addrs = list()
if raw_message.has_key('X-GPG-Encrypt-Cc'):
	encrypted_to_addrs.extend( [e[1] for e in email.utils.getaddresses([raw_message['X-GPG-Encrypt-Cc']])] )
	del raw_message['X-GPG-Encrypt-Cc']
>>>>>>> c04db9c3

def send_msg( message, recipients = None ):
	if recipients == None:
		recipients = to_addrs
<<<<<<< HEAD
	appendLog("Sending email to: <%s>" % '> <'.join( recipients ))
=======
	if cfg.has_key('logging') and cfg['logging'].has_key('file'):
		log = open(cfg['logging']['file'], 'a')
		log.write("Sending email to: <%s>\n" % '> <'.join( recipients ))
		log.close()
>>>>>>> c04db9c3
	relay = (cfg['relay']['host'], int(cfg['relay']['port']))
	smtp = smtplib.SMTP(relay[0], relay[1])
	smtp.sendmail( from_addr, recipients, message.as_string() )

def encrypt_payload( payload, gpg_to_cmdline ):
<<<<<<< HEAD
	gpg = GnuPG.GPGEncryptor( cfg['gpg']['keyhome'], gpg_to_cmdline, payload.get_content_charset() )
=======
>>>>>>> c04db9c3
	raw_payload = payload.get_payload(decode=True)
	if "-----BEGIN PGP MESSAGE-----" in raw_payload and "-----END PGP MESSAGE-----" in raw_payload:
		return payload
	gpg = GnuPG.GPGEncryptor( cfg['gpg']['keyhome'], gpg_to_cmdline, payload.get_content_charset() )
	gpg.update( raw_payload )
	if "-----BEGIN PGP MESSAGE-----" in raw_payload and "-----END PGP MESSAGE-----" in raw_payload:
		return payload
	payload.set_payload( gpg.encrypt() )
<<<<<<< HEAD
	
	isAttachment = payload.get_param( 'attachment', None, 'Content-Disposition' ) is not None
	
	if isAttachment:
		filename = payload.get_filename()
	
		if filename:
			pgpFilename = filename + ".pgp"
			
			if payload.get('Content-Disposition') is not None:
				payload.set_param( 'filename', pgpFilename, 'Content-Disposition' )
			if payload.get('Content-Type') is not None:
				if payload.get_param( 'name' ) is not None:
					payload.set_param( 'name', pgpFilename )

	if payload.get('Content-Transfer-Encoding') is not None:
		payload.replace_header( 'Content-Transfer-Encoding', "quoted-printable" )

=======
	if payload['Content-Disposition']:
		payload.replace_header( 'Content-Disposition', re.sub(r'filename="([^"]+)"', r'filename="\1.pgp"', payload['Content-Disposition']) )
	if payload['Content-Type']:
		payload.replace_header( 'Content-Type', re.sub(r'name="([^"]+)"', r'name="\1.pgp"', payload['Content-Type']) )
		if 'name="' in payload['Content-Type']:
			payload.replace_header( 'Content-Type', re.sub(r'^[a-z/]+;', r'application/octet-stream;', payload['Content-Type']) )
			payload.set_payload( "\n".join( filter( lambda x:re.search(r'^(?:[A-Za-z0-9+/]{4})*(?:[A-Za-z0-9+/]{2}==|[A-Za-z0-9+/]{3}=|[A-Za-z0-9+/]{4})$',x), payload.get_payload().split("\n") ) ) )
>>>>>>> c04db9c3
	return payload

def encrypt_all_payloads( message, gpg_to_cmdline ):
	encrypted_payloads = list()
	if type( message.get_payload() ) == str:
		return encrypt_payload( message, gpg_to_cmdline ).get_payload()
	for payload in message.get_payload():
		if( type( payload.get_payload() ) == list ):
			encrypted_payloads.extend( encrypt_all_payloads( payload, gpg_to_cmdline ) )
		else:
			encrypted_payloads.append( encrypt_payload( payload, gpg_to_cmdline ) )
	return encrypted_payloads

def get_msg( message ):
	if not message.is_multipart():
		return message.get_payload()
	return '\n\n'.join( [str(m) for m in message.get_payload()] )

keys = GnuPG.public_keys( cfg['gpg']['keyhome'] )
gpg_to = list()
ungpg_to = list()
<<<<<<< HEAD
=======
for enc in encrypted_to_addrs:
	domain = enc.split('@')[1]
	if domain in cfg['default']['domains'].split(','):
		if enc in keys:
			gpg_to.append( (enc, enc) )
		elif cfg.has_key('keymap') and cfg['keymap'].has_key(enc):
			gpg_to.append( (enc, cfg['keymap'][enc]) )
		else:
			ungpg_to.append(enc);
>>>>>>> c04db9c3
			
for to in to_addrs:
	domain = to.split('@')[1]
	if domain in cfg['default']['domains'].split(','):
		if to in keys:
			gpg_to.append( (to, to) )
		elif cfg.has_key('keymap') and cfg['keymap'].has_key(to):
			gpg_to.append( (to, cfg['keymap'][to]) )
		else:
			ungpg_to.append(to);
	else:
		ungpg_to.append(to)

if gpg_to == list():
	if cfg['default'].has_key('add_header') and cfg['default']['add_header'] == 'yes':
		raw_message['X-GPG-Mailgate'] = 'Not encrypted, public key not found'
	send_msg( raw_message )
	exit()

if ungpg_to != list():
	send_msg( raw_message, ungpg_to )

appendLog("Encrypting email to: %s" % ' '.join( map(lambda x: x[0], gpg_to) ))

if cfg['default'].has_key('add_header') and cfg['default']['add_header'] == 'yes':
	raw_message['X-GPG-Mailgate'] = 'Encrypted by GPG Mailgate'

gpg_to_cmdline = list()
gpg_to_smtp = list()
for rcpt in gpg_to:
	gpg_to_smtp.append(rcpt[0])
	gpg_to_cmdline.extend(rcpt[1].split(','))

encrypted_payloads = encrypt_all_payloads( raw_message, gpg_to_cmdline )
raw_message.set_payload( encrypted_payloads )

send_msg( raw_message, gpg_to_smtp )<|MERGE_RESOLUTION|>--- conflicted
+++ resolved
@@ -29,44 +29,27 @@
 raw_message = email.message_from_string( raw )
 from_addr = raw_message['From']
 to_addrs = sys.argv[1:]
-<<<<<<< HEAD
-=======
 
 encrypted_to_addrs = list()
 if raw_message.has_key('X-GPG-Encrypt-Cc'):
 	encrypted_to_addrs.extend( [e[1] for e in email.utils.getaddresses([raw_message['X-GPG-Encrypt-Cc']])] )
 	del raw_message['X-GPG-Encrypt-Cc']
->>>>>>> c04db9c3
 
 def send_msg( message, recipients = None ):
 	if recipients == None:
 		recipients = to_addrs
-<<<<<<< HEAD
 	appendLog("Sending email to: <%s>" % '> <'.join( recipients ))
-=======
-	if cfg.has_key('logging') and cfg['logging'].has_key('file'):
-		log = open(cfg['logging']['file'], 'a')
-		log.write("Sending email to: <%s>\n" % '> <'.join( recipients ))
-		log.close()
->>>>>>> c04db9c3
 	relay = (cfg['relay']['host'], int(cfg['relay']['port']))
 	smtp = smtplib.SMTP(relay[0], relay[1])
 	smtp.sendmail( from_addr, recipients, message.as_string() )
 
 def encrypt_payload( payload, gpg_to_cmdline ):
-<<<<<<< HEAD
-	gpg = GnuPG.GPGEncryptor( cfg['gpg']['keyhome'], gpg_to_cmdline, payload.get_content_charset() )
-=======
->>>>>>> c04db9c3
 	raw_payload = payload.get_payload(decode=True)
 	if "-----BEGIN PGP MESSAGE-----" in raw_payload and "-----END PGP MESSAGE-----" in raw_payload:
 		return payload
 	gpg = GnuPG.GPGEncryptor( cfg['gpg']['keyhome'], gpg_to_cmdline, payload.get_content_charset() )
 	gpg.update( raw_payload )
-	if "-----BEGIN PGP MESSAGE-----" in raw_payload and "-----END PGP MESSAGE-----" in raw_payload:
-		return payload
 	payload.set_payload( gpg.encrypt() )
-<<<<<<< HEAD
 	
 	isAttachment = payload.get_param( 'attachment', None, 'Content-Disposition' ) is not None
 	
@@ -85,15 +68,6 @@
 	if payload.get('Content-Transfer-Encoding') is not None:
 		payload.replace_header( 'Content-Transfer-Encoding', "quoted-printable" )
 
-=======
-	if payload['Content-Disposition']:
-		payload.replace_header( 'Content-Disposition', re.sub(r'filename="([^"]+)"', r'filename="\1.pgp"', payload['Content-Disposition']) )
-	if payload['Content-Type']:
-		payload.replace_header( 'Content-Type', re.sub(r'name="([^"]+)"', r'name="\1.pgp"', payload['Content-Type']) )
-		if 'name="' in payload['Content-Type']:
-			payload.replace_header( 'Content-Type', re.sub(r'^[a-z/]+;', r'application/octet-stream;', payload['Content-Type']) )
-			payload.set_payload( "\n".join( filter( lambda x:re.search(r'^(?:[A-Za-z0-9+/]{4})*(?:[A-Za-z0-9+/]{2}==|[A-Za-z0-9+/]{3}=|[A-Za-z0-9+/]{4})$',x), payload.get_payload().split("\n") ) ) )
->>>>>>> c04db9c3
 	return payload
 
 def encrypt_all_payloads( message, gpg_to_cmdline ):
@@ -115,8 +89,7 @@
 keys = GnuPG.public_keys( cfg['gpg']['keyhome'] )
 gpg_to = list()
 ungpg_to = list()
-<<<<<<< HEAD
-=======
+
 for enc in encrypted_to_addrs:
 	domain = enc.split('@')[1]
 	if domain in cfg['default']['domains'].split(','):
@@ -126,8 +99,6 @@
 			gpg_to.append( (enc, cfg['keymap'][enc]) )
 		else:
 			ungpg_to.append(enc);
->>>>>>> c04db9c3
-			
 for to in to_addrs:
 	domain = to.split('@')[1]
 	if domain in cfg['default']['domains'].split(','):

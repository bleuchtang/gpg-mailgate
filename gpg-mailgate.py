#!/usr/bin/python

#
#	gpg-mailgate
#
#	This file is part of the gpg-mailgate source code.
#
#	gpg-mailgate is free software: you can redistribute it and/or modify
#	it under the terms of the GNU General Public License as published by
#	the Free Software Foundation, either version 3 of the License, or
#	(at your option) any later version.
#
#	gpg-mailgate source code is distributed in the hope that it will be useful,
#	but WITHOUT ANY WARRANTY; without even the implied warranty of
#	MERCHANTABILITY or FITNESS FOR A PARTICULAR PURPOSE. See the
#	GNU General Public License for more details.
#
#	You should have received a copy of the GNU General Public License
#	along with gpg-mailgate source code. If not, see <http://www.gnu.org/licenses/>.
#

from ConfigParser import RawConfigParser
from email.mime.base import MIMEBase
import email
import email.message
import re
import GnuPG
import smtplib
import sys
import syslog

def appendLog(msg):
	if cfg.has_key('logging') and cfg['logging'].has_key('file'):
		log = open(cfg['logging']['file'], 'a')
		log.write(msg + "\n")
		log.close()

# Read configuration from /etc/gpg-mailgate.conf
_cfg = RawConfigParser()
_cfg.read('/etc/gpg-mailgate.conf')
cfg = dict()
for sect in _cfg.sections():
	cfg[sect] = dict()
	for (name, value) in _cfg.items(sect):
		cfg[sect][name] = value

def log(msg):
	if cfg.has_key('logging') and cfg['logging'].has_key('file'):
		if cfg['logging']['file'] == "syslog":
			syslog.syslog(syslog.LOG_INFO | syslog.LOG_MAIL, msg)
		else:
			logfile = open(cfg['logging']['file'], 'a')
			logfile.write(msg + "\n")
			logfile.close()

verbose=cfg.has_key('logging') and cfg['logging'].has_key('verbose') and cfg['logging']['verbose'] == 'yes'

# Read e-mail from stdin
raw = sys.stdin.read()
raw_message = email.message_from_string( raw )
from_addr = raw_message['From']
to_addrs = sys.argv[1:]

def send_msg( message, recipients = None ):
	if recipients == None:
		recipients = to_addrs
<<<<<<< HEAD
	appendLog("Sending email to: <%s>" % '> <'.join( recipients ))
=======
	log("Sending email to: <%s>" % '> <'.join( recipients ))
>>>>>>> da8559e3
	relay = (cfg['relay']['host'], int(cfg['relay']['port']))
	smtp = smtplib.SMTP(relay[0], relay[1])
	smtp.sendmail( from_addr, recipients, message.as_string() )

def encrypt_payload( payload, gpg_to_cmdline ):
	raw_payload = payload.get_payload(decode=True)
	if "-----BEGIN PGP MESSAGE-----" in raw_payload and "-----END PGP MESSAGE-----" in raw_payload:
		return payload
	gpg = GnuPG.GPGEncryptor( cfg['gpg']['keyhome'], gpg_to_cmdline, payload.get_content_charset() )
	gpg.update( raw_payload )
	payload.set_payload( gpg.encrypt() )
<<<<<<< HEAD

	isAttachment = payload.get_param( 'attachment', None, 'Content-Disposition' ) is not None

	if isAttachment:
		filename = payload.get_filename()

		if filename:
			pgpFilename = filename + ".pgp"

=======
	
	isAttachment = payload.get_param( 'attachment', None, 'Content-Disposition' ) is not None
	
	if isAttachment:
		filename = payload.get_filename()
	
		if filename:
			pgpFilename = filename + ".pgp"
			
>>>>>>> da8559e3
			if payload.get('Content-Disposition') is not None:
				payload.set_param( 'filename', pgpFilename, 'Content-Disposition' )
			if payload.get('Content-Type') is not None:
				if payload.get_param( 'name' ) is not None:
					payload.set_param( 'name', pgpFilename )

	if payload.get('Content-Transfer-Encoding') is not None:
		payload.replace_header( 'Content-Transfer-Encoding', "7bit" )

	return payload

def encrypt_all_payloads( message, gpg_to_cmdline ):
	encrypted_payloads = list()
	if type( message.get_payload() ) == str:
		return encrypt_payload( message, gpg_to_cmdline ).get_payload()
	for payload in message.get_payload():
		if( type( payload.get_payload() ) == list ):
			encrypted_payloads.extend( encrypt_all_payloads( payload, gpg_to_cmdline ) )
		else:
			encrypted_payloads.append( encrypt_payload( payload, gpg_to_cmdline ) )
	return encrypted_payloads

def get_msg( message ):
	if not message.is_multipart():
		return message.get_payload()
	return '\n\n'.join( [str(m) for m in message.get_payload()] )

keys = GnuPG.public_keys( cfg['gpg']['keyhome'] )
gpg_to = list()
ungpg_to = list()

for to in to_addrs:
	if to in keys and not ( cfg['default'].has_key('keymap_only') and cfg['default']['keymap_only'] == 'yes'  ):
		gpg_to.append( (to, to) )
	elif cfg.has_key('keymap') and cfg['keymap'].has_key(to):
		gpg_to.append( (to, cfg['keymap'][to]) )
	else:
		if verbose:
			log("Recipient (%s) not in domain list." % to)
		ungpg_to.append(to)

if gpg_to == list():
	if cfg['default'].has_key('add_header') and cfg['default']['add_header'] == 'yes':
		raw_message['X-GPG-Mailgate'] = 'Not encrypted, public key not found'
	if verbose:
		log("No encrypted recipients.")
	send_msg( raw_message )
	exit()

if ungpg_to != list():
	send_msg( raw_message, ungpg_to )

<<<<<<< HEAD
appendLog("Encrypting email to: %s" % ' '.join( map(lambda x: x[0], gpg_to) ))
=======
log("Encrypting email to: %s" % ' '.join( map(lambda x: x[0], gpg_to) ))
>>>>>>> da8559e3

if cfg['default'].has_key('add_header') and cfg['default']['add_header'] == 'yes':
	raw_message['X-GPG-Mailgate'] = 'Encrypted by GPG Mailgate'

gpg_to_cmdline = list()
gpg_to_smtp = list()
for rcpt in gpg_to:
	gpg_to_smtp.append(rcpt[0])
	gpg_to_cmdline.extend(rcpt[1].split(','))

encrypted_payloads = encrypt_all_payloads( raw_message, gpg_to_cmdline )
raw_message.set_payload( encrypted_payloads )

send_msg( raw_message, gpg_to_smtp )<|MERGE_RESOLUTION|>--- conflicted
+++ resolved
@@ -29,12 +29,6 @@
 import sys
 import syslog
 
-def appendLog(msg):
-	if cfg.has_key('logging') and cfg['logging'].has_key('file'):
-		log = open(cfg['logging']['file'], 'a')
-		log.write(msg + "\n")
-		log.close()
-
 # Read configuration from /etc/gpg-mailgate.conf
 _cfg = RawConfigParser()
 _cfg.read('/etc/gpg-mailgate.conf')
@@ -64,11 +58,7 @@
 def send_msg( message, recipients = None ):
 	if recipients == None:
 		recipients = to_addrs
-<<<<<<< HEAD
-	appendLog("Sending email to: <%s>" % '> <'.join( recipients ))
-=======
 	log("Sending email to: <%s>" % '> <'.join( recipients ))
->>>>>>> da8559e3
 	relay = (cfg['relay']['host'], int(cfg['relay']['port']))
 	smtp = smtplib.SMTP(relay[0], relay[1])
 	smtp.sendmail( from_addr, recipients, message.as_string() )
@@ -80,7 +70,6 @@
 	gpg = GnuPG.GPGEncryptor( cfg['gpg']['keyhome'], gpg_to_cmdline, payload.get_content_charset() )
 	gpg.update( raw_payload )
 	payload.set_payload( gpg.encrypt() )
-<<<<<<< HEAD
 
 	isAttachment = payload.get_param( 'attachment', None, 'Content-Disposition' ) is not None
 
@@ -90,17 +79,6 @@
 		if filename:
 			pgpFilename = filename + ".pgp"
 
-=======
-	
-	isAttachment = payload.get_param( 'attachment', None, 'Content-Disposition' ) is not None
-	
-	if isAttachment:
-		filename = payload.get_filename()
-	
-		if filename:
-			pgpFilename = filename + ".pgp"
-			
->>>>>>> da8559e3
 			if payload.get('Content-Disposition') is not None:
 				payload.set_param( 'filename', pgpFilename, 'Content-Disposition' )
 			if payload.get('Content-Type') is not None:
@@ -153,11 +131,7 @@
 if ungpg_to != list():
 	send_msg( raw_message, ungpg_to )
 
-<<<<<<< HEAD
-appendLog("Encrypting email to: %s" % ' '.join( map(lambda x: x[0], gpg_to) ))
-=======
 log("Encrypting email to: %s" % ' '.join( map(lambda x: x[0], gpg_to) ))
->>>>>>> da8559e3
 
 if cfg['default'].has_key('add_header') and cfg['default']['add_header'] == 'yes':
 	raw_message['X-GPG-Mailgate'] = 'Encrypted by GPG Mailgate'
